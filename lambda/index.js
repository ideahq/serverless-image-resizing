--- conflicted
+++ resolved
@@ -44,7 +44,6 @@
   var outputOptions = {};
   var upscale = false;
   var upscaleX, upscaleY;
-<<<<<<< HEAD
   var img = Sharp(imgData)
   
   return img.metadata().then(function(metadata) {
@@ -70,31 +69,6 @@
         upscaleY = u.min[1];
         // console.log("Upscale to " + u.min[0] + " x " + u.min[1])
       }
-=======
-  var img = Sharp(imgData);
-
-  // The conversion from YAML to JSON loses ordering of filters
-  // so we'll make some assumptions about sequence.
-
-  // upscale
-  // Preserving aspect ratio, resize the image to be as small as possible
-  // while ensuring its dimensions are greater than or equal to the
-  // width and height specified
-  if (filters.hasOwnProperty('upscale')) {
-
-    var u = filters.upscale;
-
-    // Note: in Sharp, multiple resizsings can't be done as discrete
-    // operations without creating multiple buffers, so instead we flag here
-    // whether upscaling should be done as part of thumbnail creation later
-    if (u.hasOwnProperty('min') &&
-      Array.isArray(u.min) &&
-      u.min.length == 2) {
-      upscale = true;
-      upscaleX = u.min[0];
-      upscaleY = u.min[1];
-      // console.log("Upscale to " + u.min[0] + " x " + u.min[1])
->>>>>>> 825258d6
     }
 
     // thumbnail
@@ -153,15 +127,12 @@
       }
     }
 
-<<<<<<< HEAD
     // relative_resize
     //
     // scale the image to the width specified, maintaining aspect
     // ratio for the height.
     if (filters.hasOwnProperty('relative_resize')) {
-=======
       img = img.resize(f.size[0], f.size[1]);
->>>>>>> 825258d6
 
       var r = filters.relative_resize;
 
@@ -175,12 +146,11 @@
     if (filterSet.hasOwnProperty('quality')) {
       jpegOptions = { quality: filterSet.Quality };
     }
-<<<<<<< HEAD
 
 
     return img.metadata()
       .then(metadata => {
-        if(metadata.format == 'gif') {
+        if(metadata.format === 'gif') {
           // GIF is not a Sharp supported output format, so
           // we have to kinda cheat. Set the output format and the mimeType
           // to PNG, but keep the actual filename with the GIF extension
@@ -191,54 +161,20 @@
         }
 
         // JPEGs have additional settings for quality
-        if (imageFormat === "jpeg") {
+        if (imageFormat === "jpeg" && jpegOptions) {
           outputOptions = jpegOptions;
-        }
-
-        return img.toFormat(imageFormat, outputOptions)
-          .toBuffer()
-          .then(buffer => {
-            return { data: buffer, mimeType: "image/" + imageFormat }
-          })
-      })    
+          logger.log('info', 'output options', outputOptions);
+        }
+
+        return img.toFormat(imageFormat, outputOptions).toBuffer();
+      })
+      .then(data => {
+        logger.log('info', 'mime type', imageFormat);
+        return { data: data, mimeType: "image/" + imageFormat }
+      })
+      .catch(err => { logger.log('error', 'resizing error', err) });
   })
 }
-=======
-  }
-
-  // jpegs may have optional quality setting
-  if (filterSet.hasOwnProperty('quality') && filterSet.Quality) {
-    jpegOptions = { quality: filterSet.Quality };
-  }
-
-
-  return img.metadata()
-    .then(metadata => {
-      if(metadata.format === 'gif') {
-        // GIF is not a Sharp supported output format, so
-        // we have to kinda cheat. Set the output format and the mimeType
-        // to PNG, but keep the actual filename with the GIF extension
-        imageFormat = 'png';
-        console.log("GIF not supported - outputting as PNG (but keeping original filename)");
-      } else {
-        imageFormat = metadata.format;
-      }
-
-      // JPEGs have additional settings for quality
-      if (imageFormat === "jpeg" && jpegOptions) {
-        outputOptions = jpegOptions;
-        logger.log('info', 'output options', outputOptions);
-      }
-
-      return img.toFormat(imageFormat, outputOptions).toBuffer();
-    })
-    .then(data => {
-      logger.log('info', 'mime type', imageFormat);
-      return { data: data, mimeType: "image/" + imageFormat }
-    })
-    .catch(err => { logger.log('error', 'resizing error', err) });
-};
->>>>>>> 825258d6
 
 //
 // Some source files have either a default or explicitly incorrect
